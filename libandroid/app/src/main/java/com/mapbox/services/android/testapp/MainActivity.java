--- conflicted
+++ resolved
@@ -62,11 +62,8 @@
             new SampleItem("Turf destination", "", TurfDestinationActivity.class),
             new SampleItem("Turf distance", "", TurfDistanceActivity.class),
             new SampleItem("Turf line slice", "", TurfLineSliceActivity.class),
-<<<<<<< HEAD
-            new SampleItem("Turf inside", "", TurfInsideActivity.class)
-=======
+            new SampleItem("Turf inside", "", TurfInsideActivity.class),
             new SampleItem("Turf midpoint", "", TurfMidpointActivity.class)
->>>>>>> ab2f1878
     ));
 
     @Override
